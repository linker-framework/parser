package com.onkiup.linker.parser.token;

import java.io.Serializable;
import java.lang.reflect.Field;
import java.util.LinkedList;
import java.util.List;
import java.util.Map;
import java.util.Optional;
import java.util.WeakHashMap;
import java.util.concurrent.ConcurrentHashMap;
import java.util.function.Function;
import java.util.stream.Collectors;
<<<<<<< HEAD

import com.onkiup.linker.parser.NonParseable;
import com.onkiup.linker.parser.ParserContext;
=======
import java.util.stream.Stream;

>>>>>>> 1c63103f
import com.onkiup.linker.parser.ParserLocation;
import com.onkiup.linker.parser.Rule;
import com.onkiup.linker.parser.TokenGrammar;
import com.onkiup.linker.parser.annotation.AdjustPriority;
import com.onkiup.linker.parser.annotation.Alternatives;
import com.onkiup.linker.parser.annotation.IgnoreCharacters;
import com.onkiup.linker.parser.annotation.IgnoreVariant;
import com.onkiup.linker.parser.util.ParserError;

import org.reflections.Reflections;
import org.reflections.scanners.SubTypesScanner;
import org.reflections.util.ClasspathHelper;
import org.reflections.util.ConfigurationBuilder;

/**
 * A PartialToken used to resolve grammar junctions (non-concrete rule classes
 * like interfaces and abstract classes) by iteratively testing each junction
 * variant (concrete non-abstract implementations) until one of them matches
 * parser input This class is crucial to parser's performance as it implements
 * some key optimizations: -- it prevents parser from ascending to
 * left-recursive tokens before non left-recursive tokens by penalizing the
 * former's priorities -- it prevents parser from testing left-recursive tokens
 * if same token with same input offset (position) is already in current AST
 * path -- it dynamically adjusts junction variant priorities during matching
 * based on how frequently junction variants fail or match, making sure that
 * more frequently matched tokens are tested before more rare tokens -- it
 * performs basic lexing on parser input by tagging positions in parser buffer
 * as compatible/incompatible. This information becomes crucial to parser
 * performance by allowing it to skip previously tested and failed grammar paths
 * after following a non-matching grammar "dead end" paths
 *
<<<<<<< HEAD
 *  This class can be additionally optimized by implementing concurrent grammar junction testing
=======
 * This class can be additionally optimized by testing grammar junctions
 * concurrently
 * 
>>>>>>> 1c63103f
 * @param <X> the grammar junction class to be resolved
 */
public class VariantToken<X extends Rule> extends AbstractToken<X> implements CompoundToken<X>, Serializable {

  private static boolean excludeMatchingParents = true;

<<<<<<< HEAD
=======
  private static final WeakHashMap<Package, Reflections> reflectionsCache = new WeakHashMap<>();

>>>>>>> 1c63103f
  /**
   * Dynamic priorities registry
   */
  private static final ConcurrentHashMap<Class, Integer> dynPriorities = new ConcurrentHashMap<>();

  private static final ConcurrentHashMap<PartialToken, ConcurrentHashMap<Integer, ConcurrentHashMap<Class, Boolean>>> tags = new ConcurrentHashMap<>();

  private Class<X> tokenType;
  private Class<? extends X>[] variants;
  private transient PartialToken<? extends X>[] values;
  private PartialToken<? extends X> result;
  private transient int nextVariant = 0;
  private String ignoreCharacters = "";
  private transient List<Class<? extends X>> tried = new LinkedList<>();

  public VariantToken(CompoundToken parent, int position, Field field, Class<X> tokenType, ParserLocation location) {
    super(parent, position, field, location);

    this.tokenType = tokenType;
    if (TokenGrammar.isConcrete(tokenType)) {
      throw new IllegalArgumentException("Variant token cannot handle concrete type " + tokenType);
    }

    if (tokenType.isAnnotationPresent(Alternatives.class)) {
      variants = tokenType.getAnnotation(Alternatives.class).value();
    } else {
      final ConcurrentHashMap<Class, Integer> typePriorities = new ConcurrentHashMap<>();
<<<<<<< HEAD
      variants = ParserContext.get().implementations(tokenType)
          .filter(TokenGrammar::isConcrete)
        .filter(type -> {
          if (type.isAnnotationPresent(IgnoreVariant.class)) {
            log("Ignoring variant {} -- marked with @IgnoreVariant", type.getSimpleName());
            return false;
          }
          if (NonParseable.class.isInstance(type)) {
            log("Ignoring non-parseable variant {}", type.getSimpleName());
            return false;
          }
          if (isLeftRecursive(type)) {
            log("Ignoring variant {} -- left recursive", type.getSimpleName());
=======
      variants = (getSubTypesOf(tokenType).filter(TokenGrammar::isConcrete).filter(type -> {
        if (type.isAnnotationPresent(IgnoreVariant.class)) {
          log("Ignoring variant {} -- marked with @IgnoreVariant", type.getSimpleName());
          return false;
        }
        if (isLeftRecursive(type)) {
          log("Ignoring variant {} -- left recursive", type.getSimpleName());
          return false;
        }
        if (excludeMatchingParents) {
          boolean inTree = findInPath(
              token -> token != null && token.tokenType() == type && token.location().position() == location.position())
                  .isPresent();
          if (inTree) {
            log("Ignoring variant {} -- already in tree with same position ({})", type.getSimpleName(),
                location.position());
>>>>>>> 1c63103f
            return false;
          }
        }

        Boolean tagged = getTag(type).orElse(null);
        if (tagged != null && !tagged) {
          log("Ignoring " + type + " (tagged as failed for this position)");
          return false;
        }
        return true;
      }).sorted((sub1, sub2) -> {
        if (!typePriorities.containsKey(sub1)) {
          typePriorities.put(sub1, calculatePriority(sub1));
        }
        if (!typePriorities.containsKey(sub2)) {
          typePriorities.put(sub2, calculatePriority(sub2));
        }

<<<<<<< HEAD
          int result = Integer.compare(typePriorities.get(sub1), typePriorities.get(sub2));
          if (result == 0) {
            result = sub1.getName().compareTo(sub2.getName());
          }
          return result;
        })
        .toArray(Class[]::new);
=======
        int result = Integer.compare(typePriorities.get(sub1), typePriorities.get(sub2));
        if (result == 0) {
          result = sub1.getName().compareTo(sub2.getName());
        }
        return result;
      }).toArray(Class[]::new));
>>>>>>> 1c63103f
    }
    values = new PartialToken[variants.length];

    if (parent != null) {
      ignoreCharacters = parent.ignoredCharacters();
    }

    if (tokenType.isAnnotationPresent(IgnoreCharacters.class)) {
      ignoreCharacters += tokenType.getAnnotation(IgnoreCharacters.class).value();
    }
  }

  private boolean isLeftRecursive(Class<? extends X> target) {
    return parent().map(p -> p.tokenType() == target && p.position() == position()).orElse(false);
  }

  private boolean willLeftRecurse(Class<? extends X> target) {
    Field[] fields = target.getDeclaredFields();
    return fields.length > 0 && tokenType.isAssignableFrom(fields[0].getType());
  }

  @Override
  public Optional<PartialToken<?>> nextChild() {
    if (nextVariant >= variants.length) {
      log("Unable to return next child: variants exhausted (nextVariant = {}, variants total = {})", nextVariant,
          variants.length);
      onFail();
      return Optional.empty();
    }
    Boolean tag = getTag(variants[nextVariant]).orElse(null);
    while (Boolean.FALSE.equals(tag) && ++nextVariant < variants.length) {
      log("Skipping variant {} -- tagged as failed for position {}", variants[nextVariant], position());
      tag = getTag(variants[nextVariant]).orElse(null);
    }

    if (nextVariant >= variants.length) {
      onFail();
      return Optional.empty();
    }

    if (values[nextVariant] == null || values[nextVariant].isFailed() || values[nextVariant].isPopulated()) {
      log("Creating partial token for nextChild#{}", nextVariant);
      updateDynPriority(variants[nextVariant], 10);
      tried.add(variants[nextVariant]);
      values[nextVariant] = PartialToken.forField(this, nextVariant, targetField().orElse(null), variants[nextVariant], location());
    }

    log("nextChild#{} = {}", nextVariant, values[nextVariant].tag());
    return Optional.of(values[nextVariant++]);
  }

  @Override
  public PartialToken<?>[] children() {
    if (nextVariant >= values.length) {
      return new PartialToken[0];
    }
    return new PartialToken[] { values[currentChild()] };
  }

  @Override
  public void children(PartialToken<?>[] children) {
    throw new RuntimeException("Unable to set children on VariantToken");
  }

  @Override
  public void onChildPopulated() {
    int current = currentChild();
    updateDynPriority(variants[current], -20);
    if (values[current] == null) {
      throw new ParserError("No current token but onChildToken was called...", this);
    }
    if (TokenGrammar.isConcrete(variants[current])) {
      storeTag(values[current], true);
    }
    if (values[current].isMetaToken()) {
      log("Metatoken detected");
      addMetaToken(values[current].token());
      location(values[current].end());
      values[current] = null;
      nextVariant = 0;
      return;
    }
    onPopulated(values[current].end());
  }

  @Override
  public void onPopulated(ParserLocation end) {
    super.onPopulated(end);
    result = values[currentChild()];
  }

  private void storeTag(PartialToken token, boolean result) {
    PartialToken<?> root = root();
    int position = token.position();
    Class ofType = token.tokenType();
    if (!tags.containsKey(root)) {
      tags.put(root, new ConcurrentHashMap<>());
    }
    ConcurrentHashMap<Integer, ConcurrentHashMap<Class, Boolean>> myTags = tags.get(root);
    if (!myTags.containsKey(position)) {
      myTags.put(position, new ConcurrentHashMap<>());
    }
    if (result || !myTags.get(position).containsKey(ofType)) {
      myTags.get(position).put(ofType, result);
      log("Tagged position {} as {} with type {}", position, result ? "compatible" : "incompatible", ofType.getName());
    }
  }

  private <Z> Optional<Boolean> getTag(Class<Z> forType) {
    log("Searching for tags on {}", forType.getName());
    return getTags().map(tags -> tags.get(forType));
  }

  private Optional<Map<Class, Boolean>> getTags() {
    int position = location().position();
    PartialToken<?> root = root();
    log("Searching tags for position {}", position);
    if (!tags.containsKey(root)) {
      log("Did not find tags for root token");
      return Optional.empty();
    }
    return Optional.ofNullable(tags.get(root).get(position));
  }

  @Override
  public void onChildFailed() {
    int current = currentChild();
    updateDynPriority(variants[current], 30);
    if (TokenGrammar.isConcrete(variants[current])) {
      storeTag(values[current], false);
    }
    if (nextVariant >= variants.length) {
      onFail();
    } else {
      dropPopulated();
    }
  }

  @Override
  public Optional<X> token() {
    if (result != null) {
      return (Optional<X>) result.token();
    }
    int current = currentChild();
    if (values[current] == null) {
      return Optional.empty();
    }
    return (Optional<X>) values[current].token();
  }

  @Override
  public Class<X> tokenType() {
    return tokenType;
  }

  @Override
  public void onFail() {
    log("Tried: {}", tried.stream().map(Class::getSimpleName).collect(Collectors.joining(", ")));
    result = null;
    super.onFail();
  }

  @Override
  public void traceback() {
    log("!!! TRACING BACK");
    if (variants.length == 0) {
      onFail();
      return;
    }
    int current = currentChild();
    for (int i = currentChild(); i > -1; i--) {
      PartialToken<?> token = values[i];
      if (token != null) {
        token.traceback();
        dropPopulated();
        if (token.alternativesLeft()) {
          nextVariant = i;
          break;
        }
      }
      nextVariant = i;
    }

    if (nextVariant == 0) {
      nextVariant = current + 1;
    }

    if (nextVariant >= variants.length) {
      onFail();
      return;
    }
    log("Traced back fro variant#{} to variant#{}: {}", current, nextVariant, values[nextVariant]);
  }

  private int calculatePriority(Class<? extends X> type) {
    int result = dynPriorities.getOrDefault(type, 0);
    if (!TokenGrammar.isConcrete(type)) {
      result += 1000;
    }

    if (findInPath(other -> type == other.tokenType()).isPresent()) {
      result += 1000;
    }

    if (willLeftRecurse(type)) {
      result += 99999;
    }

    if (type.isAnnotationPresent(AdjustPriority.class)) {
      AdjustPriority adjust = type.getAnnotation(AdjustPriority.class);
      result += adjust.value();
      log("Adjusted priority by " + adjust.value());
    }

    log(type.getSimpleName() + " priority " + result);

    return result;
  }

  @Override
  public String tag() {
    return "? extends " + tokenType.getName() + "(" + position() + ")";
  }

  @Override
  public ParserLocation end() {
    int current = currentChild();
    return isFailed() || values[current] == null ? location() : values[current].end();
  }

  @Override
  public void atEnd() {
    int current = currentChild();
    if (values[current] == null) {
      onFail();
    }
    values[current].atEnd();
    if (values[current].isPopulated()) {
      onPopulated(values[current].end());
    } else {
      onFail();
    }
  }

  @Override
  public String toString() {
    ParserLocation location = location();
    return String.format("%50.50s || %s (%d/%d) (%d:%d -- %d - %d)", head(50), tag(), nextVariant, variants.length,
        location.line(), location.column(), location.position(), end().position());
  }

  @Override
  public boolean alternativesLeft() {
    if (isFailed() || variants.length == 0) {
      log("failed -- no alternatives");
      return false;
    }
    if (nextVariant < variants.length) {
      log("some untested variants left -- counting as alternatives");
      return true;
    }
    for (int i = currentChild(); i > -1; i--) {
      if (values[i] != null) {
        if (values[i].alternativesLeft()) {
          log("found alternatives at value#{}: {}", i, values[i]);
          return true;
        }
      } else {
        log("value#{} is null -- counting as an alternative", i);
        return true;
      }
    }
    log("-- no alternatives left in any of {} variants", variants.length);
    return false;
  }

  @Override
  public void sortPriorities() {
    int current = currentChild();
    if (values[current] != null) {
      values[currentChild()].sortPriorities();
    }
  }

  @Override
  public boolean propagatePriority() {
    if (tokenType.isAnnotationPresent(AdjustPriority.class)) {
      return tokenType.getAnnotation(AdjustPriority.class).propagate();
    }
    int current = currentChild();
    if (values[current] != null) {
      return values[current].propagatePriority();
    }
    return false;
  }

  @Override
  public int basePriority() {
    int result = 0;
    if (tokenType.isAnnotationPresent(AdjustPriority.class)) {
      result += tokenType.getAnnotation(AdjustPriority.class).value();
    }
    int current = currentChild();
    if (values[current].propagatePriority()) {
      result += values[current].basePriority();
    }
    return result;
  }

  public Optional<PartialToken<? extends X>> resolvedAs() {
    return Optional.ofNullable(values[currentChild()]);
  }

  @Override
  public int unfilledChildren() {
    return variants.length - currentChild();
  }

  @Override
  public int currentChild() {
    return nextVariant == 0 ? 0 : nextVariant - 1;
  }

  @Override
  public void nextChild(int newIndex) {
    throw new UnsupportedOperationException();
  }

  private static void updateDynPriority(Class target, int change) {
    if (!dynPriorities.containsKey(target)) {
      dynPriorities.put(target, 0);
    }
    dynPriorities.put(target, dynPriorities.get(target) + change);
  }

  @Override
  public CharSequence dumpTree(int offset, CharSequence prefix, CharSequence childPrefix,
      Function<PartialToken<?>, CharSequence> formatter) {
    final int childOffset = offset + 1;
    String insideFormat = "%s ├─%s %s: %s";
    String lastFormat = "%s └─%s %s: %s";
    StringBuilder result = new StringBuilder(super.dumpTree(offset, prefix, childPrefix, formatter));
    for (int i = 0; i <= nextVariant; i++) {
      if (i < variants.length) {
        boolean last = i == variants.length - 1 || i == nextVariant || (values[i + 1] == null && i == nextVariant - 1);
        String format = last ? lastFormat : insideFormat;
        PartialToken<? extends X> child = values[i];
        String variantName = variants[i].getSimpleName();
        if (child == null && !isPopulated()) {
          if (i < nextVariant) {
            result.append(String.format(format, childPrefix, "", variantName, null));
            result.append('\n');
          } else {
            continue;
          }
        } else if (child != null && child.isFailed() && !isPopulated()) {
          result.append(child.dumpTree(childOffset, String.format(format, childPrefix, "[F]", variantName, ""),
              childPrefix + (last ? "  " : " │"), formatter));
        } else if (child != null && child.isPopulated()) {
          result.append(child.dumpTree(childOffset, String.format(format, childPrefix, "[+]", variantName, ""),
              childPrefix + (last ? "  " : " │"), formatter));
        } else if (child != null) {
          result.append(child.dumpTree(childOffset, String.format(format, childPrefix, ">>>", variantName, ""),
              childPrefix + (last ? "  " : " │"), formatter));
        }
      }
    }
    return result;
  }

<<<<<<< HEAD
  @Override
  public int childCount() {
    return 1;
  }

  @Override
  public Optional<PartialToken<?>> child(int i) {
    return Optional.of(values[currentChild()]);
  }
}
=======
  private static Reflections reflections(Class from) {
    if (!reflectionsCache.containsKey(from.getPackage())) {
      Reflections reflections = new Reflections(from.getPackageName(), new SubTypesScanner());
      reflectionsCache.put(from.getPackage(), reflections);
    }

    return reflectionsCache.get(from.getPackage());
  }

  private static <T> Stream<Class<? extends T>> getSubTypesOf(Class<T> of) {
    return reflections(of).getSubTypesOf(of).stream();
  }
}
>>>>>>> 1c63103f
<|MERGE_RESOLUTION|>--- conflicted
+++ resolved
@@ -10,14 +10,8 @@
 import java.util.concurrent.ConcurrentHashMap;
 import java.util.function.Function;
 import java.util.stream.Collectors;
-<<<<<<< HEAD
-
 import com.onkiup.linker.parser.NonParseable;
 import com.onkiup.linker.parser.ParserContext;
-=======
-import java.util.stream.Stream;
-
->>>>>>> 1c63103f
 import com.onkiup.linker.parser.ParserLocation;
 import com.onkiup.linker.parser.Rule;
 import com.onkiup.linker.parser.TokenGrammar;
@@ -49,24 +43,14 @@
  * performance by allowing it to skip previously tested and failed grammar paths
  * after following a non-matching grammar "dead end" paths
  *
-<<<<<<< HEAD
  *  This class can be additionally optimized by implementing concurrent grammar junction testing
-=======
- * This class can be additionally optimized by testing grammar junctions
- * concurrently
- * 
->>>>>>> 1c63103f
+ *
  * @param <X> the grammar junction class to be resolved
  */
 public class VariantToken<X extends Rule> extends AbstractToken<X> implements CompoundToken<X>, Serializable {
 
   private static boolean excludeMatchingParents = true;
 
-<<<<<<< HEAD
-=======
-  private static final WeakHashMap<Package, Reflections> reflectionsCache = new WeakHashMap<>();
-
->>>>>>> 1c63103f
   /**
    * Dynamic priorities registry
    */
@@ -94,7 +78,6 @@
       variants = tokenType.getAnnotation(Alternatives.class).value();
     } else {
       final ConcurrentHashMap<Class, Integer> typePriorities = new ConcurrentHashMap<>();
-<<<<<<< HEAD
       variants = ParserContext.get().implementations(tokenType)
           .filter(TokenGrammar::isConcrete)
         .filter(type -> {
@@ -108,27 +91,8 @@
           }
           if (isLeftRecursive(type)) {
             log("Ignoring variant {} -- left recursive", type.getSimpleName());
-=======
-      variants = (getSubTypesOf(tokenType).filter(TokenGrammar::isConcrete).filter(type -> {
-        if (type.isAnnotationPresent(IgnoreVariant.class)) {
-          log("Ignoring variant {} -- marked with @IgnoreVariant", type.getSimpleName());
-          return false;
-        }
-        if (isLeftRecursive(type)) {
-          log("Ignoring variant {} -- left recursive", type.getSimpleName());
-          return false;
-        }
-        if (excludeMatchingParents) {
-          boolean inTree = findInPath(
-              token -> token != null && token.tokenType() == type && token.location().position() == location.position())
-                  .isPresent();
-          if (inTree) {
-            log("Ignoring variant {} -- already in tree with same position ({})", type.getSimpleName(),
-                location.position());
->>>>>>> 1c63103f
             return false;
           }
-        }
 
         Boolean tagged = getTag(type).orElse(null);
         if (tagged != null && !tagged) {
@@ -144,7 +108,6 @@
           typePriorities.put(sub2, calculatePriority(sub2));
         }
 
-<<<<<<< HEAD
           int result = Integer.compare(typePriorities.get(sub1), typePriorities.get(sub2));
           if (result == 0) {
             result = sub1.getName().compareTo(sub2.getName());
@@ -152,14 +115,6 @@
           return result;
         })
         .toArray(Class[]::new);
-=======
-        int result = Integer.compare(typePriorities.get(sub1), typePriorities.get(sub2));
-        if (result == 0) {
-          result = sub1.getName().compareTo(sub2.getName());
-        }
-        return result;
-      }).toArray(Class[]::new));
->>>>>>> 1c63103f
     }
     values = new PartialToken[variants.length];
 
@@ -530,7 +485,6 @@
     return result;
   }
 
-<<<<<<< HEAD
   @Override
   public int childCount() {
     return 1;
@@ -540,19 +494,4 @@
   public Optional<PartialToken<?>> child(int i) {
     return Optional.of(values[currentChild()]);
   }
-}
-=======
-  private static Reflections reflections(Class from) {
-    if (!reflectionsCache.containsKey(from.getPackage())) {
-      Reflections reflections = new Reflections(from.getPackageName(), new SubTypesScanner());
-      reflectionsCache.put(from.getPackage(), reflections);
-    }
-
-    return reflectionsCache.get(from.getPackage());
-  }
-
-  private static <T> Stream<Class<? extends T>> getSubTypesOf(Class<T> of) {
-    return reflections(of).getSubTypesOf(of).stream();
-  }
-}
->>>>>>> 1c63103f
+}